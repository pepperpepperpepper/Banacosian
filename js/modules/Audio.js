--- conflicted
+++ resolved
@@ -6,24 +6,12 @@
         this.audioContext = null;
         this.isPlaying = false;
         this.timbreOptions = [
-<<<<<<< HEAD
-            { id: "sine", label: "Sine", type: "sine", peakGain: 0.7 },
-            {
-                id: "triangle",
-                label: "Triangle",
-                type: "triangle",
-                peakGain: 0.65,
-            },
-            { id: "square", label: "Square", type: "square", peakGain: 0.55 },
-            { id: "sawtooth", label: "Saw", type: "sawtooth", peakGain: 0.5 },
-=======
             { id: 'sine', label: 'Sine', type: 'sine', peakGain: 0.7 },
             { id: 'triangle', label: 'Triangle', type: 'triangle', peakGain: 0.65 },
             { id: 'square', label: 'Square', type: 'square', peakGain: 0.55 },
             { id: 'sawtooth', label: 'Saw', type: 'sawtooth', peakGain: 0.5 },
             // Sustaining timbre: extended sine that plays until released
             { id: 'flute', label: 'Flute (sustain)', type: 'sine', peakGain: 0.35, sustain: true, attack: 0.03, release: 0.12 }
->>>>>>> f6d633ad
         ];
         this.currentTimbreId = this.timbreOptions[0].id;
         // Active sustaining voices keyed by an arbitrary key (e.g., note string)
