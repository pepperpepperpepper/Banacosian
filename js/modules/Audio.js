/**
 * Audio Module - Handles audio context initialization and tone generation
 */
class AudioModule {
    constructor() {
        this.audioContext = null;
        this.isPlaying = false;
        this.timbreOptions = [
            { id: 'sine', label: 'Sine', type: 'sine', peakGain: 0.7 },
            { id: 'triangle', label: 'Triangle', type: 'triangle', peakGain: 0.65 },
            { id: 'square', label: 'Square', type: 'square', peakGain: 0.55 },
            { id: 'sawtooth', label: 'Saw', type: 'sawtooth', peakGain: 0.5 },
            // Sustaining timbre: extended sine that plays until released
            { id: 'flute', label: 'Flute (sustain)', type: 'sine', peakGain: 0.35, sustain: true, attack: 0.03, release: 0.12 }
        ];
        this.currentTimbreId = this.timbreOptions[0].id;
        // Active sustaining voices keyed by an arbitrary key (e.g., note string)
        this.activeSustainVoices = new Map();
        // Pending sustain starts that may still be initializing AudioContext
        this.pendingSustainStarts = new Map(); // key -> { cancel: boolean }
        // Track the active preview voice to enforce monophonic previews
        this.activePreviewVoice = null;
    }

    /**
     * Initialize the Web Audio API context
     */
    async initializeAudio() {
        if (this.audioContext) return; // Prevent double init
        try {
            this.audioContext = new (window.AudioContext ||
                window.webkitAudioContext)();
            console.log("Audio context initialized successfully");
        } catch (error) {
            console.error("Web Audio API not supported:", error);
            throw new Error(
                "Your browser does not support the Web Audio API. Please use a modern browser.",
            );
        }
    }

    /**
     * Play a single tone for preview purposes.
     * Modified to allow polyphony (chords) by NOT stopping previous voices.
     * @param {number} frequency 
     * @param {number} duration 
     */
    async playPreviewTone(frequency, duration = 0.5) {
        // Monophonic preview: stop the previous preview voice before starting a new one
        try { this._stopActivePreviewVoice(0.03); } catch (_) {}

        if (!this.audioContext) {
            await this.initializeAudio();
        }

        if (this.audioContext.state === 'suspended') {
            this.audioContext.resume();
        }

        if (typeof frequency !== 'number' || !Number.isFinite(frequency)) {
            return;
        }

        const oscillator = this.audioContext.createOscillator();
        const gainNode = this.audioContext.createGain();

        const timbre = this.getTimbreConfig(this.currentTimbreId);
        const waveform = timbre.type || 'sine';
        const peakGain = typeof timbre.peakGain === 'number' ? timbre.peakGain : 0.3;

        oscillator.connect(gainNode);
        gainNode.connect(this.audioContext.destination);

        oscillator.frequency.setValueAtTime(frequency, this.audioContext.currentTime);
        oscillator.type = waveform;

        const now = this.audioContext.currentTime;
        gainNode.gain.setValueAtTime(0, now);
        gainNode.gain.linearRampToValueAtTime(peakGain, now + 0.05);
        gainNode.gain.exponentialRampToValueAtTime(Math.max(peakGain * 0.03, 0.015), now + duration);

        oscillator.start(now);
        oscillator.stop(now + duration);

        // Track as active preview voice so the next preview can fade this one first
        this.activePreviewVoice = { osc: oscillator, gain: gainNode };
        try {
            oscillator.onended = () => { if (this.activePreviewVoice && this.activePreviewVoice.osc === oscillator) this.activePreviewVoice = null; };
        } catch (_) {}
    }

    /**
     * Play a tone with specified frequency and duration
     * @param {number} frequency - The frequency in Hz
     * @param {number} duration - The duration in seconds (default: 0.5)
     */
    async playTone(frequency, duration = 0.5) {
        duration *= 2;
        if (!this.audioContext) {
            await this.initializeAudio();
        }

<<<<<<< HEAD
        if (this.audioContext.state === "suspended") {
            await this.audioContext.resume();
=======
        if (this.audioContext.state === 'suspended') {
            this.audioContext.resume();
>>>>>>> b292a957
        }

        if (typeof frequency !== "number" || !Number.isFinite(frequency)) {
            console.warn(
                "[AudioModule] Skipping tone with invalid frequency:",
                frequency,
            );
            return;
        }

        const oscillator = this.audioContext.createOscillator();
        const oscillator2 = this.audioContext.createOscillator();
        const envelope = this.audioContext.createGain();
        const gain1 = this.audioContext.createGain();
        const gain2 = this.audioContext.createGain();
        const biquadFilter = this.audioContext.createBiquadFilter();

        const timbre = this.getTimbreConfig(this.currentTimbreId);
        const waveform = timbre.type || "sine";
        const peakGain =
            typeof timbre.peakGain === "number" ? timbre.peakGain : 0.3;
        const needsFilter = waveform === "square" || waveform == "sawtooth";

        oscillator.connect(gain1);
        oscillator2.connect(gain2);
        if (needsFilter) {
            gain1.connect(biquadFilter);
            gain2.connect(biquadFilter);
            biquadFilter.connect(envelope);
        } else {
            gain1.connect(envelope);
            gain2.connect(envelope);
        }
        envelope.connect(this.audioContext.destination);

        // Oscillator at fundamental
        oscillator.frequency.setValueAtTime(
            frequency,
            this.audioContext.currentTime,
        );
        oscillator.type = waveform;
        oscillator.start(this.audioContext.currentTime);
        oscillator.stop(this.audioContext.currentTime + duration);

        // Suboscillator an octave down
        oscillator2.frequency.setValueAtTime(
            frequency / 2,
            this.audioContext.currentTime,
        );
        oscillator2.type = needsFilter ? "square" : waveform;
        oscillator2.start(this.audioContext.currentTime);
        oscillator2.stop(this.audioContext.currentTime + duration);

        // Mix of Osc + Sub
        let mix = needsFilter ? 0.5 : 0.7;
        let mult = needsFilter ? 1 : 1.3;
        gain1.gain.setValueAtTime(
            peakGain * mix * mult,
            this.audioContext.currentTime,
        );
        gain2.gain.setValueAtTime(
            peakGain * (1 - mix) * mult,
            this.audioContext.currentTime,
        );

        // VCF for square/saw sound
        if (needsFilter) {
            biquadFilter.type = "lowpass";
            biquadFilter.frequency.setValueAtTime(
                Math.min(
                    frequency * Math.pow(2, waveform === "square" ? 4 : 2.2),
                    22050,
                ),
                this.audioContext.currentTime,
            );
            biquadFilter.Q.setValueAtTime(1, this.audioContext.currentTime);
            biquadFilter.frequency.exponentialRampToValueAtTime(
                frequency,
                this.audioContext.currentTime + duration / 4,
            );
            biquadFilter.frequency.exponentialRampToValueAtTime(
                frequency / 3,
                this.audioContext.currentTime + duration,
            );
        }

        // VCA Envelope
        envelope.gain.setValueAtTime(0, this.audioContext.currentTime);
        envelope.gain.linearRampToValueAtTime(
            peakGain,
            this.audioContext.currentTime + 0.05,
        );
        envelope.gain.exponentialRampToValueAtTime(
            Math.max(peakGain * 0.03, 0.015),
            this.audioContext.currentTime + duration * 0.95,
        );
        envelope.gain.exponentialRampToValueAtTime(
            0.0001,
            this.audioContext.currentTime + duration,
        );
    }

    /**
     * Play multiple tones simultaneously as a chord
     * @param {number[]} frequencies - Array of frequencies in Hz
     * @param {number} duration - Duration in seconds
     */
    async playChord(frequencies, duration = 0.6) {
        if (!Array.isArray(frequencies) || frequencies.length === 0) {
            return;
        }
        if (!this.audioContext) {
            await this.initializeAudio();
        }
<<<<<<< HEAD
        if (this.audioContext.state === "suspended") {
            await this.audioContext.resume();
=======
        if (this.audioContext.state === 'suspended') {
            this.audioContext.resume();
>>>>>>> b292a957
        }

        const sanitized = frequencies
            .map((freq) =>
                typeof freq === "number" && Number.isFinite(freq) ? freq : null,
            )
            .filter((freq) => typeof freq === "number");
        if (sanitized.length === 0) {
            return;
        }

        const timbre = this.getTimbreConfig(this.currentTimbreId);
        const waveform = timbre.type || "sine";
        const peakGain =
            typeof timbre.peakGain === "number" ? timbre.peakGain : 0.3;
        const normalizedGain =
            peakGain / Math.max(1, Math.sqrt(sanitized.length));

        const masterGain = this.audioContext.createGain();
        masterGain.connect(this.audioContext.destination);

        const now = this.audioContext.currentTime;
        const stopAt = now + duration;

        masterGain.gain.setValueAtTime(0, now);
        masterGain.gain.linearRampToValueAtTime(normalizedGain, now + 0.05);
        masterGain.gain.exponentialRampToValueAtTime(
            Math.max(normalizedGain * 0.03, 0.015),
            stopAt,
        );

        sanitized.forEach((freq) => {
            const oscillator = this.audioContext.createOscillator();
            oscillator.type = waveform;
            oscillator.frequency.setValueAtTime(freq, now);
            oscillator.connect(masterGain);
            oscillator.start(now);
            oscillator.stop(stopAt);
        });
    }

    /**
     * Play a sequence of tones in order with precise scheduling on the AudioContext timeline.
     * @param {number[]} frequencies - Array of frequencies in Hz (played sequentially)
     * @param {number} noteDurationSeconds - Duration of each note in seconds
     * @param {number} gapSeconds - Gap between note onsets in seconds
     */
    async playToneSequence(frequencies, noteDurationSeconds = 0.55, gapSeconds = 0.14) {
        if (!Array.isArray(frequencies) || frequencies.length === 0) {
            return;
        }
        if (!this.audioContext) {
            await this.initializeAudio();
        }
        if (this.audioContext.state === 'suspended') {
            this.audioContext.resume();
        }

        const sanitized = frequencies
            .map((freq) => (typeof freq === 'number' && Number.isFinite(freq) ? freq : null))
            .filter((freq) => typeof freq === 'number');
        if (sanitized.length === 0) {
            return;
        }

        const timbre = this.getTimbreConfig(this.currentTimbreId);
        const waveform = timbre.type || 'sine';
        const peakGain = typeof timbre.peakGain === 'number' ? timbre.peakGain : 0.3;
        const noteDur = Math.max(0.05, Number(noteDurationSeconds) || 0.55);
        const gap = Math.max(0, Number(gapSeconds) || 0.14); // onset-to-onset spacing

        const ctx = this.audioContext;
        const now = ctx.currentTime;
        const count = sanitized.length;
        const totalDuration = noteDur + gap * Math.max(0, count - 1);

        sanitized.forEach((freq, index) => {
            const start = now + index * gap;
            const stop = start + noteDur;

            const oscillator = ctx.createOscillator();
            const gainNode = ctx.createGain();

            oscillator.type = waveform;
            oscillator.frequency.setValueAtTime(freq, start);

            oscillator.connect(gainNode);
            gainNode.connect(ctx.destination);

            gainNode.gain.setValueAtTime(0, start);
            gainNode.gain.linearRampToValueAtTime(peakGain, start + 0.05);
            gainNode.gain.exponentialRampToValueAtTime(
                Math.max(peakGain * 0.03, 0.015),
                stop
            );

            oscillator.start(start);
            oscillator.stop(stop);
        });

        // Keep the calling code paused until the scheduled audio has completed.
        await new Promise((resolve) => {
            setTimeout(resolve, (totalDuration + 0.05) * 1000);
        });
    }

    /**
     * Check if audio is currently playing
     * @returns {boolean}
     */
    getIsPlaying() {
        return this.isPlaying;
    }

    /**
     * Set the playing state
     * @param {boolean} isPlaying
     */
    setIsPlaying(isPlaying) {
        this.isPlaying = isPlaying;
    }

    /**
     * Set the active timbre
     * @param {string} timbreId - Timbre identifier
     */
    setTimbre(timbreId) {
        const config =
            this.getTimbreConfig(timbreId) ||
            this.getTimbreConfig(this.currentTimbreId);
        if (config) {
            this.currentTimbreId = config.id;
        }
        return this.currentTimbreId;
    }

    /**
     * Get a timbre configuration by id
     * @param {string} timbreId
     * @returns {{id:string,label:string,type:string,peakGain:number}|null}
     */
    getTimbreConfig(timbreId) {
        if (!timbreId) {
            return this.timbreOptions[0] || null;
        }
        return (
            this.timbreOptions.find((option) => option.id === timbreId) ||
            this.timbreOptions[0] ||
            null
        );
    }

    /**
     * Get the list of available timbres
     * @returns {Array<{id:string,label:string}>}
     */
    getAvailableTimbres() {
        return this.timbreOptions.map((option) => ({
            id: option.id,
            label: option.label,
        }));
    }

    /**
     * Get the current timbre identifier
     * @returns {string}
     */
    getCurrentTimbreId() {
        return this.currentTimbreId;
    }

    /**
     * Get the display label for a timbre
     * @param {string} timbreId
     * @returns {string}
     */
    getTimbreLabel(timbreId) {
        const config = this.getTimbreConfig(timbreId);
        return config ? config.label : "";
    }

    /**
     * Whether the given timbre (or current) is a sustaining timbre.
     */
    isSustainTimbre(timbreId = this.currentTimbreId) {
        const cfg = this.getTimbreConfig(timbreId);
        return !!(cfg && cfg.sustain);
    }

    /**
     * Start a sustaining tone identified by a caller-provided key (e.g., note "C4").
     * If a voice with the same key already exists, it is left running.
     * Returns the key for convenience.
     */
    async startSustain(key, frequency) {
        if (!key) return null;
        if (this.activeSustainVoices.has(key)) return key;
        let pending = this.pendingSustainStarts.get(key);
        if (!pending) {
            pending = { cancel: false };
            this.pendingSustainStarts.set(key, pending);
        } else {
            pending.cancel = false; // reset any stale cancel
        }
        try {
            if (!this.audioContext) {
                await this.initializeAudio();
            }
            if (this.audioContext.state === 'suspended') {
                await this.audioContext.resume();
            }
            if (!Number.isFinite(frequency)) return null;
            if (pending.cancel) { this.pendingSustainStarts.delete(key); return null; }
            if (this.activeSustainVoices.has(key)) { this.pendingSustainStarts.delete(key); return key; }

            const cfg = this.getTimbreConfig(this.currentTimbreId) || {};
            const waveform = cfg.type || 'sine';
            const peakGain = typeof cfg.peakGain === 'number' ? cfg.peakGain : 0.25;
            const attack = Math.max(0.005, Number(cfg.attack || 0.02));

            const osc = this.audioContext.createOscillator();
            const gain = this.audioContext.createGain();
            osc.type = waveform;
            osc.frequency.setValueAtTime(frequency, this.audioContext.currentTime);
            osc.connect(gain);
            gain.connect(this.audioContext.destination);

            const now = this.audioContext.currentTime;
            gain.gain.cancelScheduledValues(now);
            gain.gain.setValueAtTime(0, now);
            gain.gain.linearRampToValueAtTime(peakGain, now + attack);

            osc.start(now);
            this.activeSustainVoices.set(key, { osc, gain, startedAt: now });
            if (pending.cancel) {
                // A stop was requested while starting; release immediately
                this._releaseVoice(key, this.activeSustainVoices.get(key));
            }
            return key;
        } finally {
            this.pendingSustainStarts.delete(key);
        }
    }

    /**
     * Stop a sustaining tone previously started with startSustain.
     */
    stopSustain(key) {
        if (!key) return;
        const voice = this.activeSustainVoices.get(key);
        if (voice) {
            this._releaseVoice(key, voice);
            return;
        }
        const pending = this.pendingSustainStarts.get(key);
        if (pending) {
            pending.cancel = true;
        }
    }

    /** Internal: release and remove a sustain voice safely. */
    _releaseVoice(key, voice) {
        if (!voice) return;
        const cfg = this.getTimbreConfig(this.currentTimbreId) || {};
        const release = Math.max(0.02, Number(cfg.release || 0.08));
        try {
            const now = this.audioContext ? this.audioContext.currentTime : 0;
            if (voice.gain && voice.gain.gain) {
                voice.gain.gain.cancelScheduledValues(now);
                const current = voice.gain.gain.value;
                voice.gain.gain.setValueAtTime(current, now);
                voice.gain.gain.linearRampToValueAtTime(0.0001, now + release);
            }
            if (voice.osc) {
                voice.osc.stop(now + release + 0.01);
            }
        } catch (_) {}
        this.activeSustainVoices.delete(key);
    }

    /** Stop all sustaining voices (safety). */
    stopAllSustain() {
        for (const [key, voice] of Array.from(this.activeSustainVoices.entries())) {
            this._releaseVoice(key, voice);
        }
        for (const pending of this.pendingSustainStarts.values()) {
            pending.cancel = true;
        }
    }

    /**
     * Reset the audio module, closing the context and clearing active voices.
     * Useful for cleanup on page unload or tab switch to prevent ghost notes.
     */
    async reset() {
        this.activeSustainVoices.clear();
        this.pendingSustainStarts.clear();
        if (this.audioContext) {
            const ctx = this.audioContext;
            this.audioContext = null; // Nullify immediately
            try {
                await ctx.close();
            } catch (e) {
                // Ignore errors if already closed
            }
        }
    }

    /**
     * Get the audio context
     * @returns {AudioContext|null}
     */
    getAudioContext() {
        return this.audioContext;
    }

    /**
     * Stop currently active preview voice (if any) with a short release.
     * @param {number} releaseSec
     */
    _stopActivePreviewVoice(releaseSec = 0.04) {
        const voice = this.activePreviewVoice;
        if (!voice || !this.audioContext) return;
        try {
            const now = this.audioContext.currentTime;
            if (voice.gain && voice.gain.gain) {
                const current = voice.gain.gain.value;
                voice.gain.gain.cancelScheduledValues(now);
                voice.gain.gain.setValueAtTime(current, now);
                voice.gain.gain.linearRampToValueAtTime(0.0001, now + Math.max(0.005, releaseSec));
            }
            if (voice.osc) {
                voice.osc.stop(now + Math.max(0.01, releaseSec + 0.005));
            }
        } catch (_) {}
        this.activePreviewVoice = null;
    }
}

// Export the module
if (typeof module !== "undefined" && module.exports) {
    module.exports = AudioModule;
} else {
    window.AudioModule = AudioModule;
}<|MERGE_RESOLUTION|>--- conflicted
+++ resolved
@@ -100,13 +100,8 @@
             await this.initializeAudio();
         }
 
-<<<<<<< HEAD
-        if (this.audioContext.state === "suspended") {
-            await this.audioContext.resume();
-=======
         if (this.audioContext.state === 'suspended') {
             this.audioContext.resume();
->>>>>>> b292a957
         }
 
         if (typeof frequency !== "number" || !Number.isFinite(frequency)) {
@@ -221,13 +216,8 @@
         if (!this.audioContext) {
             await this.initializeAudio();
         }
-<<<<<<< HEAD
-        if (this.audioContext.state === "suspended") {
-            await this.audioContext.resume();
-=======
         if (this.audioContext.state === 'suspended') {
             this.audioContext.resume();
->>>>>>> b292a957
         }
 
         const sanitized = frequencies
